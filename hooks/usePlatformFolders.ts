import { useToast } from '@/contexts/ToastContext';
import { useTranslation } from '@/hooks/useTranslation';
import * as SAF from '@joplin/react-native-saf-x';
import AsyncStorage from '@react-native-async-storage/async-storage';
import { useCallback, useEffect, useState } from 'react';
import { useStorageAccessFramework } from './useStorageAccessFramework';

import { Platform } from '@/services/api';
import * as FileSystem from 'expo-file-system';
import {
    Alert,
    Platform as RNPlatform,
} from 'react-native';


export interface PlatformFolder {
    platformSlug: string;
    platformName: string;
    folderUri: string;
    folderName: string;
}

export const usePlatformFolders = () => {
    const { checkDirectoryPermissions, requestDirectoryPermissions } = useStorageAccessFramework();
    const [platformFolders, setPlatformFolders] = useState<PlatformFolder[]>([]);
    const { showSuccessToast, showErrorToast } = useToast();
    const { t } = useTranslation();

    const STORAGE_KEY = 'platformFolders';
    const STORAGE_KEY_BASE = 'platformFoldersBase';

    // // Load platform folders from AsyncStorage when the hook is initialized
    useEffect(() => {
        loadPlatformFolders();
    }, []);

    // Function to save a folder for a specific platform
    const savePlatformFolder = async (
        platformSlug: string,
        platformName: string,
        folderUri: string
    ): Promise<PlatformFolder | null> => {

        try {
            const folderName = extractFolderNameFromUri(folderUri);
            const newFolder: PlatformFolder = {
                platformSlug,
                platformName,
                folderUri,
                folderName
            };

            await AsyncStorage.setItem(`${STORAGE_KEY}_${platformSlug}`, JSON.stringify(newFolder));

            // Add folder to the list of configured platforms
            const allFolders = await AsyncStorage.getItem(STORAGE_KEY);
            const folders = allFolders ? JSON.parse(allFolders) : [];

            // Check if the folder already exists
            const existingIndex = folders.findIndex((folder: PlatformFolder) => folder.platformSlug === platformSlug);
            if (existingIndex !== -1) {
                // Update existing folder
                folders[existingIndex] = newFolder;
            } else {
                // Add new folder
                folders.push(newFolder);
            }
            await AsyncStorage.setItem(STORAGE_KEY, JSON.stringify(folders));

            console.log(`Folder for platform ${platformSlug} saved successfully:`, newFolder);
            return newFolder;
        } catch (error) {
            console.error(`Error saving folder for platform ${platformSlug}:`, error);
            return null;
        }
    };

    const createPlatformFolder = async (
        platformSlug: string
    ): Promise<PlatformFolder | null> => {
        try {
            let baseFolder = await AsyncStorage.getItem(STORAGE_KEY_BASE);

            if (!baseFolder) {
                console.warn('No base folder configured for platform folders');
                return null;
            }

            const folderUri = `${baseFolder}${platformSlug}/`;

            // Create folder using platform-specific methods
            if (RNPlatform.OS === 'android') {
                const folderRes = await SAF.mkdir(folderUri);

                if (!folderRes) {
                    console.error(`Failed to create folder for platform ${platformSlug}`);
                    return null;
                }
            } else {
                // For iOS, use expo-file-system
                // First ensure base folder exists
                await FileSystem.makeDirectoryAsync(baseFolder, { intermediates: true });
                // Then create platform folder
                await FileSystem.makeDirectoryAsync(folderUri, { intermediates: true });
            }

            const folderName = extractFolderNameFromUri(folderUri);
            const newFolder: PlatformFolder = {
                platformSlug,
                platformName: folderName,
                folderUri,
                folderName
            };

            await AsyncStorage.setItem(`${STORAGE_KEY}_${platformSlug}`, JSON.stringify(newFolder));

            // Add to the list of configured platforms
            const allFolders = await AsyncStorage.getItem(STORAGE_KEY);
            const folders = allFolders ? JSON.parse(allFolders) : [];

            const existingIndex = folders.findIndex((folder: PlatformFolder) => folder.platformSlug === platformSlug);
            if (existingIndex !== -1) {
                folders[existingIndex] = newFolder;
            } else {
                folders.push(newFolder);
            }
            await AsyncStorage.setItem(STORAGE_KEY, JSON.stringify(folders));

            console.log(`Folder for platform ${platformSlug} created successfully:`, newFolder);
            return newFolder;
        } catch (error) {
            console.error(`Error creating folder for platform ${platformSlug}:`, error);
            return null;
        }
    };

    // Function to remove a platform folder
    const removePlatformFolder = async (platformSlug: string) => {
        try {
            await AsyncStorage.removeItem(`${STORAGE_KEY}_${platformSlug}`);

            // Remove from the list of configured platforms
            const allFolders = await AsyncStorage.getItem(STORAGE_KEY);
            const folders = allFolders ? JSON.parse(allFolders) : [];
            const updatedFolders = folders.filter((folder: PlatformFolder) => folder.platformSlug !== platformSlug);
            await AsyncStorage.setItem(STORAGE_KEY, JSON.stringify(updatedFolders));
        } catch (error) {
            console.error(`Error removing folder for platform ${platformSlug}:`, error);
            throw error;
        }
    };

    // Function to remove all platform folders
    const removeAllPlatformFolders = async () => {
        try {
            const allFolders = await AsyncStorage.getItem(STORAGE_KEY);
            const folders = allFolders ? JSON.parse(allFolders) : [];

            // Remove each platform folder individually
            for (const folder of folders) {
                await AsyncStorage.removeItem(`${STORAGE_KEY}_${folder.platformSlug}`);
            }

            // Clear the main list
            await AsyncStorage.removeItem(STORAGE_KEY);

            // Update state
            setPlatformFolders([]);

            console.log('All platform folders removed successfully');
        } catch (error) {
            console.error('Error removing all platform folders:', error);
            throw error;
        }
    };

    // Function to get the folder for a specific platform
    const getPlatformFolder = async (platformSlug: string): Promise<PlatformFolder | null> => {
        const folder = await AsyncStorage.getItem(`${STORAGE_KEY}_${platformSlug}`);
        return folder ? JSON.parse(folder) : null;
    };

    // Function to check if a platform has a configured folder
    const hasPlatformFolder = async (platformSlug: string): Promise<boolean> => {
        const folder = await getPlatformFolder(platformSlug);
        return !!folder;
    };

    // Function to check if a platform's folder is still accessible
    const checkPlatformFolderAccess = async (platformSlug: string): Promise<boolean> => {
        const folder = await getPlatformFolder(platformSlug);
        if (!folder) {
            return false;
        }

        try {
            if (RNPlatform.OS === 'android') {
                // Use SAF for Android
                return await checkDirectoryPermissions(folder.folderUri);
            } else {
                // Use expo-file-system for iOS
                const fileInfo = await FileSystem.getInfoAsync(folder.folderUri);
                return fileInfo.exists && fileInfo.isDirectory;
            }
        } catch (error) {
            console.error(`Error checking folder access for platform ${platformSlug}:`, error);
            return false;
        }
    };

    // Function to extract folder name from URI
    const extractFolderNameFromUri = (uri: string): string => {
        try {
            const decodedUri = decodeURIComponent(uri);
            const parts = decodedUri.split('/');
            const lastPart = parts[parts.length - 1];

            if (lastPart.includes('%3A')) {
                return lastPart.split('%3A').pop() || 'Selected Folder';
            }

            return lastPart || 'Selected Folder';
        } catch (error) {
            return 'Selected Folder';
        }
    };

    const loadPlatformFolders = useCallback(async () => {
        try {
            const allFolders = await AsyncStorage.getItem(STORAGE_KEY);
            console.log('Loaded platform folders:', allFolders);
            if (allFolders) {
                setPlatformFolders(JSON.parse(allFolders));
            } else {
                setPlatformFolders([]);
            }
        } catch (error) {
            console.error('Error loading platform folders:', error);
            throw error;
        }
    }, []);

    const searchPlatformFolder = useCallback(
        async (platform: Platform): Promise<PlatformFolder | null> => {
            try {
                const folder = await getPlatformFolder(platform.slug);
                if (folder) {
                    return folder;
                } else {
                    // Try searching folder from base folder
                    const baseFolder = await AsyncStorage.getItem(STORAGE_KEY_BASE);

                    if (!baseFolder) {
                        console.warn('No base folder configured for platform folders');
                        return null;
                    }

<<<<<<< HEAD
                    if (RNPlatform.OS === 'android') {
                        // Use SAF for Android
                        const files = await SAF.listFiles(baseFolder);

                        for (const file of files) {
                            if (file.name === platform.slug) {
                                return await savePlatformFolder(platform.fs_slug, platform.name, file.uri);
                            }
                        }
                    } else {
                        // Use expo-file-system for iOS
                        try {
                            const files = await FileSystem.readDirectoryAsync(baseFolder);
                            console.log('Files in base folder:', files);

                            for (const fileName of files) {
                                if (fileName === platform.slug) {
                                    const platformFolderUri = `${baseFolder}/${fileName}`;
                                    const fileInfo = await FileSystem.getInfoAsync(platformFolderUri);

                                    if (fileInfo.exists && fileInfo.isDirectory) {
                                        return await savePlatformFolder(platform.fs_slug, platform.name, platformFolderUri);
                                    }
                                }
                            }
                        } catch (error) {
                            console.error('Error reading iOS directory:', error);
=======
                    const files = await SAF.listFiles(baseFolder);
                    for (const file of files) {
                        if (file.name.toLowerCase() === platform.slug || file.name.toLowerCase() === platform.name.toLowerCase()) {
                            return await savePlatformFolder(platform.fs_slug, platform.name, file.uri);
>>>>>>> c74cad84
                        }
                    }
                }

                return null;
            } catch (error) {
                console.error(`Error searching for platform folder ${platform.slug}:`, error);
                throw error;
            }
        },
        [getPlatformFolder]
    );


    const requestPlatformFolder = useCallback(
        async (platform: Platform, force: boolean = false): Promise<void> => {

            const currentFolder = await searchPlatformFolder(platform);

            if (currentFolder && !force) {
                return;
            }

<<<<<<< HEAD
            if (RNPlatform.OS === 'ios') {
                // For iOS, try to create the folder automatically in Documents directory
                try {
                    const documentsDir = FileSystem.documentDirectory;
                    if (documentsDir) {
                        const baseFolder = await getBaseFolder();

                        const savedFolder = await createPlatformFolder(platform.slug);
                        if (savedFolder) {
                            showSuccessToast(
                                t('folderConfiguredSuccessfully', { platform: platform.name }),
                                t('folderConfigured')
                            );
                        } else {
                            showErrorToast(
                                t('errorCreatingFolder'),
                                t('error')
                            );
                        }
                    }
                } catch (error) {
                    console.error('Error creating iOS folder:', error);
                    showErrorToast(
                        t('errorCreatingFolder'),
                        t('error')
                    );
                }
            } else {
                // Android flow with SAF permissions
                Alert.alert(
                    t('selectFolderTitle'),
                    t('selectFolderToDownload', { platform: platform.name }),
                    [
                        {
                            text: t('notNow'),
                            style: 'cancel'
                        },
                        {
                            text: t('selectFolder'),
                            onPress: async () => {
                                try {
                                    const folderUri = await requestDirectoryPermissions();
                                    if (folderUri) {
                                        const savedFolder = await savePlatformFolder(platform.slug, platform.name, folderUri);

                                        showSuccessToast(
                                            t('folderConfiguredSuccessfully', { platform: platform.name }),
                                            t('folderConfigured')
                                        );
                                    }
                                } catch (error) {
                                    console.error('Error selecting folder:', error);
                                    showErrorToast(
                                        t('errorSelectingFolder'),
                                        t('error')
=======
            Alert.alert(
                t('selectFolderTitle'),
                t('selectFolderToDownload', { platform: platform.name }),
                [
                    {
                        text: t('notNow'),
                        style: 'cancel'
                    },
                    {
                        text: t('selectFolder'),
                        onPress: async () => {
                            try {
                                const folderUri = await requestDirectoryPermissions();
                                if (folderUri) {
                                    console.log('Selected folder URI:', folderUri);
                                    const savedFolder = await savePlatformFolder(platform.slug, platform.name, folderUri);
                                    
                                    showSuccessToast(
                                        t('folderConfiguredSuccessfully', { platform: platform.name }),
                                        t('folderConfigured')
>>>>>>> c74cad84
                                    );
                                }
                            }
                        },
                        {
                            text: t('createFolder'),
                            onPress: async () => {
                                try {
                                    await createPlatformFolder(platform.slug);
                                } catch (error) {
                                    console.error('Error creating folder:', error);
                                    showErrorToast(
                                        t('errorCreatingFolder'),
                                        t('error')
                                    );
                                }
                            },
                        }
                    ]
                );
            }
        },
        [searchPlatformFolder]
    );

    // Function to set the base folder for all platforms
    const setBaseFolder = async (folderUri: string): Promise<void> => {
        try {
            await AsyncStorage.setItem(STORAGE_KEY_BASE, folderUri);
            console.log('Base folder set successfully:', folderUri);
        } catch (error) {
            console.error('Error setting base folder:', error);
            throw error;
        }
    };

    // Function to get the base folder
    const getBaseFolder = async (): Promise<string | null> => {
        try {
            return await AsyncStorage.getItem(STORAGE_KEY_BASE);
        } catch (error) {
            console.error('Error getting base folder:', error);
            return null;
        }
    };

    // Function to check if base folder is configured
    const hasBaseFolder = async (): Promise<boolean> => {
        const baseFolder = await getBaseFolder();
        return !!baseFolder;
    };

    // Function to remove the base folder
    const removeBaseFolder = async (): Promise<void> => {
        try {
            await AsyncStorage.removeItem(STORAGE_KEY_BASE);
            console.log('Base folder removed successfully');
        } catch (error) {
            console.error('Error removing base folder:', error);
            throw error;
        }
    };

    return {
        // loadPlatformFolders,
        requestPlatformFolder,
        createPlatformFolder,
        searchPlatformFolder,
        savePlatformFolder,
        removePlatformFolder,
        hasPlatformFolder,
        checkPlatformFolderAccess,
        loadPlatformFolders,
        platformFolders,
        setPlatformFolders,
        removeAllPlatformFolders,
        setBaseFolder,
        getBaseFolder,
        hasBaseFolder,
        removeBaseFolder,
    };
};<|MERGE_RESOLUTION|>--- conflicted
+++ resolved
@@ -255,7 +255,6 @@
                         return null;
                     }
 
-<<<<<<< HEAD
                     if (RNPlatform.OS === 'android') {
                         // Use SAF for Android
                         const files = await SAF.listFiles(baseFolder);
@@ -283,12 +282,6 @@
                             }
                         } catch (error) {
                             console.error('Error reading iOS directory:', error);
-=======
-                    const files = await SAF.listFiles(baseFolder);
-                    for (const file of files) {
-                        if (file.name.toLowerCase() === platform.slug || file.name.toLowerCase() === platform.name.toLowerCase()) {
-                            return await savePlatformFolder(platform.fs_slug, platform.name, file.uri);
->>>>>>> c74cad84
                         }
                     }
                 }
@@ -312,7 +305,6 @@
                 return;
             }
 
-<<<<<<< HEAD
             if (RNPlatform.OS === 'ios') {
                 // For iOS, try to create the folder automatically in Documents directory
                 try {
@@ -368,28 +360,6 @@
                                     showErrorToast(
                                         t('errorSelectingFolder'),
                                         t('error')
-=======
-            Alert.alert(
-                t('selectFolderTitle'),
-                t('selectFolderToDownload', { platform: platform.name }),
-                [
-                    {
-                        text: t('notNow'),
-                        style: 'cancel'
-                    },
-                    {
-                        text: t('selectFolder'),
-                        onPress: async () => {
-                            try {
-                                const folderUri = await requestDirectoryPermissions();
-                                if (folderUri) {
-                                    console.log('Selected folder URI:', folderUri);
-                                    const savedFolder = await savePlatformFolder(platform.slug, platform.name, folderUri);
-                                    
-                                    showSuccessToast(
-                                        t('folderConfiguredSuccessfully', { platform: platform.name }),
-                                        t('folderConfigured')
->>>>>>> c74cad84
                                     );
                                 }
                             }
